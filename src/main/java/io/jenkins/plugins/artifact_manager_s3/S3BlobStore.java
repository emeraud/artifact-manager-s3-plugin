/*
 * The MIT License
 *
 * Copyright 2018 CloudBees, Inc.
 *
 * Permission is hereby granted, free of charge, to any person obtaining a copy
 * of this software and associated documentation files (the "Software"), to deal
 * in the Software without restriction, including without limitation the rights
 * to use, copy, modify, merge, publish, distribute, sublicense, and/or sell
 * copies of the Software, and to permit persons to whom the Software is
 * furnished to do so, subject to the following conditions:
 *
 * The above copyright notice and this permission notice shall be included in
 * all copies or substantial portions of the Software.
 *
 * THE SOFTWARE IS PROVIDED "AS IS", WITHOUT WARRANTY OF ANY KIND, EXPRESS OR
 * IMPLIED, INCLUDING BUT NOT LIMITED TO THE WARRANTIES OF MERCHANTABILITY,
 * FITNESS FOR A PARTICULAR PURPOSE AND NONINFRINGEMENT. IN NO EVENT SHALL THE
 * AUTHORS OR COPYRIGHT HOLDERS BE LIABLE FOR ANY CLAIM, DAMAGES OR OTHER
 * LIABILITY, WHETHER IN AN ACTION OF CONTRACT, TORT OR OTHERWISE, ARISING FROM,
 * OUT OF OR IN CONNECTION WITH THE SOFTWARE OR THE USE OR OTHER DEALINGS IN
 * THE SOFTWARE.
 */

package io.jenkins.plugins.artifact_manager_s3;

import io.jenkins.plugins.artifact_manager_jclouds.BlobStoreProvider;
import io.jenkins.plugins.artifact_manager_jclouds.BlobStoreProviderDescriptor;
import java.io.IOException;
import java.io.UnsupportedEncodingException;
import java.net.URI;
import java.net.URISyntaxException;
import java.net.URL;
import java.net.URLEncoder;
import java.util.Date;
import java.util.NoSuchElementException;
import java.util.concurrent.TimeUnit;
import java.util.logging.Level;
import java.util.logging.Logger;

import javax.annotation.Nonnull;

import org.jclouds.ContextBuilder;
import org.jclouds.aws.domain.SessionCredentials;
import org.jclouds.aws.s3.AWSS3ProviderMetadata;
import org.jclouds.blobstore.BlobStoreContext;
import org.jclouds.blobstore.domain.Blob;
import org.jclouds.domain.Credentials;
import org.jclouds.osgi.ProviderRegistry;
import org.kohsuke.accmod.Restricted;
import org.kohsuke.accmod.restrictions.NoExternalUse;
import org.kohsuke.stapler.DataBoundConstructor;

import com.amazonaws.auth.AWSCredentials;
import com.amazonaws.auth.AWSSessionCredentials;
import com.amazonaws.services.s3.AmazonS3ClientBuilder;

import edu.umd.cs.findbugs.annotations.NonNull;
import hudson.Extension;
import shaded.com.google.common.base.Supplier;

/**
 * Extension that customizes JCloudsBlobStore for AWS S3. Credentials are fetched from the environment, env vars, aws
 * profiles,...
 */
@Restricted(NoExternalUse.class)
public class S3BlobStore extends BlobStoreProvider {

    private static final Logger LOGGER = Logger.getLogger(S3BlobStore.class.getName());

    private static final long serialVersionUID = -8864075675579867370L;

    // For now, these are taken from the environment, rather than being configured.
    @SuppressWarnings("FieldMayBeFinal")
    private static String BLOB_CONTAINER = System.getenv("S3_BUCKET");
    @SuppressWarnings("FieldMayBeFinal")
    private static String PREFIX = System.getenv("S3_DIR");

    @DataBoundConstructor
    public S3BlobStore() {}

    @Override
    public String getPrefix() {
        return PREFIX;
    }

    @Override
    public String getContainer() {
        return BLOB_CONTAINER;
    }

    @Override
    public BlobStoreContext getContext() throws IOException {
        LOGGER.log(Level.FINEST, "Building context");
        ProviderRegistry.registerProvider(AWSS3ProviderMetadata.builder().build());
        try {
            return ContextBuilder.newBuilder("aws-s3").credentialsSupplier(getCredentialsSupplier())
                    .buildView(BlobStoreContext.class);
        } catch (NoSuchElementException x) {
            throw new IOException(x);
        }
    }

    static boolean BREAK_CREDS;

    private Supplier<Credentials> getCredentialsSupplier() throws IOException {
        // get user credentials from env vars, profiles,...
        AmazonS3ClientBuilder builder = AmazonS3ClientBuilder.standard();
        AWSCredentials awsCredentials = builder.getCredentials().getCredentials();
        if (awsCredentials == null) {
            throw new IOException("Unable to get credentials from environment");
        }

<<<<<<< HEAD
        String sessionToken = awsCredentials.getSessionToken();
        if (BREAK_CREDS) {
            sessionToken = "<broken>";
=======
        // Assume we are using session credentials
        if(!(awsCredentials instanceof AWSSessionCredentials)){
            throw new IOException("No valid session credentials");
>>>>>>> 42dbd033
        }

        SessionCredentials sessionCredentials = SessionCredentials.builder()
                .accessKeyId(awsCredentials.getAWSAccessKeyId()) //
                .secretAccessKey(awsCredentials.getAWSSecretKey()) //
<<<<<<< HEAD
                .sessionToken(sessionToken) //
=======
                .sessionToken(((AWSSessionCredentials)awsCredentials).getSessionToken()) //
>>>>>>> 42dbd033
                .build();

        return () -> sessionCredentials;
    }

    @Nonnull
    @Override
    public URI toURI(@NonNull String container, @NonNull String key) {
        assert container != null;
        assert key != null;
        try {
            // TODO proper encoding
            return new URI(String.format("https://%s.s3.amazonaws.com/%s", container,
                    URLEncoder.encode(key, "UTF-8").replaceAll("%2F", "/").replaceAll("%3A", ":")));
        } catch (URISyntaxException | UnsupportedEncodingException e) {
            throw new RuntimeException(e);
        }
    }

    /**
     * @see <a href="https://docs.aws.amazon.com/AmazonS3/latest/dev/ShareObjectPreSignedURLJavaSDK.html">Generate a
     *      Pre-signed Object URL using AWS SDK for Java</a>
     */
    @Override
    public URL toExternalURL(@NonNull Blob blob, @NonNull HttpMethod httpMethod) throws IOException {
        assert blob != null;
        assert httpMethod != null;
        AmazonS3ClientBuilder builder = AmazonS3ClientBuilder.standard();
        Date expiration = new Date(System.currentTimeMillis() + TimeUnit.HOURS.toMillis(1));
        String container = blob.getMetadata().getContainer();
        String name = blob.getMetadata().getName();
        LOGGER.log(Level.FINE, "Generating presigned URL for {0} / {1} for method {2}",
                new Object[] { container, name, httpMethod });
        com.amazonaws.HttpMethod awsMethod;
        switch (httpMethod) {
        case PUT:
            awsMethod = com.amazonaws.HttpMethod.PUT;
            break;
        case GET:
            awsMethod = com.amazonaws.HttpMethod.GET;
            break;
        default:
            throw new IOException("HTTP Method " + httpMethod + " not supported for S3");
        }
        return builder.build().generatePresignedUrl(container, name, expiration, awsMethod);
    }

    @Extension
    public static final class DescriptorImpl extends BlobStoreProviderDescriptor {

        @Override
        public String getDisplayName() {
            return "Amazon S3";
        }

    }

}<|MERGE_RESOLUTION|>--- conflicted
+++ resolved
@@ -111,25 +111,20 @@
             throw new IOException("Unable to get credentials from environment");
         }
 
-<<<<<<< HEAD
-        String sessionToken = awsCredentials.getSessionToken();
-        if (BREAK_CREDS) {
-            sessionToken = "<broken>";
-=======
         // Assume we are using session credentials
         if(!(awsCredentials instanceof AWSSessionCredentials)){
             throw new IOException("No valid session credentials");
->>>>>>> 42dbd033
+        }
+
+        String sessionToken = ((AWSSessionCredentials) awsCredentials).getSessionToken();
+        if (BREAK_CREDS) {
+            sessionToken = "<broken>";
         }
 
         SessionCredentials sessionCredentials = SessionCredentials.builder()
                 .accessKeyId(awsCredentials.getAWSAccessKeyId()) //
                 .secretAccessKey(awsCredentials.getAWSSecretKey()) //
-<<<<<<< HEAD
                 .sessionToken(sessionToken) //
-=======
-                .sessionToken(((AWSSessionCredentials)awsCredentials).getSessionToken()) //
->>>>>>> 42dbd033
                 .build();
 
         return () -> sessionCredentials;
