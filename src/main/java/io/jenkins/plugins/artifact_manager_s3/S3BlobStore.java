/*
 * The MIT License
 *
 * Copyright 2018 CloudBees, Inc.
 *
 * Permission is hereby granted, free of charge, to any person obtaining a copy
 * of this software and associated documentation files (the "Software"), to deal
 * in the Software without restriction, including without limitation the rights
 * to use, copy, modify, merge, publish, distribute, sublicense, and/or sell
 * copies of the Software, and to permit persons to whom the Software is
 * furnished to do so, subject to the following conditions:
 *
 * The above copyright notice and this permission notice shall be included in
 * all copies or substantial portions of the Software.
 *
 * THE SOFTWARE IS PROVIDED "AS IS", WITHOUT WARRANTY OF ANY KIND, EXPRESS OR
 * IMPLIED, INCLUDING BUT NOT LIMITED TO THE WARRANTIES OF MERCHANTABILITY,
 * FITNESS FOR A PARTICULAR PURPOSE AND NONINFRINGEMENT. IN NO EVENT SHALL THE
 * AUTHORS OR COPYRIGHT HOLDERS BE LIABLE FOR ANY CLAIM, DAMAGES OR OTHER
 * LIABILITY, WHETHER IN AN ACTION OF CONTRACT, TORT OR OTHERWISE, ARISING FROM,
 * OUT OF OR IN CONNECTION WITH THE SOFTWARE OR THE USE OR OTHER DEALINGS IN
 * THE SOFTWARE.
 */

package io.jenkins.plugins.artifact_manager_s3;

import java.io.IOException;
import java.io.UnsupportedEncodingException;
import java.net.URI;
import java.net.URISyntaxException;
import java.net.URL;
import java.net.URLEncoder;
import java.util.Date;
import java.util.NoSuchElementException;
import java.util.Properties;
import java.util.concurrent.TimeUnit;
import java.util.logging.Level;
import java.util.logging.Logger;

import javax.annotation.Nonnull;
import javax.ws.rs.HEAD;

import io.jenkins.plugins.artifact_manager_jclouds.JCloudsArtifactManager;
import org.apache.commons.lang.StringUtils;
import org.jclouds.ContextBuilder;
import org.jclouds.aws.domain.SessionCredentials;
import org.jclouds.aws.s3.AWSS3ProviderMetadata;
import org.jclouds.blobstore.BlobStoreContext;
import org.jclouds.blobstore.domain.Blob;
import org.jclouds.domain.Credentials;
import org.jclouds.location.reference.LocationConstants;
import org.jclouds.osgi.ProviderRegistry;
import org.kohsuke.accmod.Restricted;
import org.kohsuke.accmod.restrictions.NoExternalUse;
import org.kohsuke.stapler.DataBoundConstructor;

import com.amazonaws.auth.AWSCredentials;
import com.amazonaws.auth.AWSSessionCredentials;
import com.amazonaws.services.s3.AmazonS3ClientBuilder;

import edu.umd.cs.findbugs.annotations.NonNull;
import hudson.Extension;
import io.jenkins.plugins.artifact_manager_jclouds.BlobStoreProvider;
import io.jenkins.plugins.artifact_manager_jclouds.BlobStoreProviderDescriptor;
import shaded.com.google.common.base.Supplier;

/**
 * Extension that customizes JCloudsBlobStore for AWS S3. Credentials are fetched from the environment, env vars, aws
 * profiles,...
 */
@Restricted(NoExternalUse.class)
public class S3BlobStore extends BlobStoreProvider {

    private static final Logger LOGGER = Logger.getLogger(S3BlobStore.class.getName());

    private static final long serialVersionUID = -8864075675579867370L;

    // For now, these are taken from the environment, rather than being configured.
    @SuppressWarnings("FieldMayBeFinal")
    private static String BLOB_CONTAINER = System.getenv("S3_BUCKET");
    @SuppressWarnings("FieldMayBeFinal")
    private static String PREFIX = System.getenv("S3_DIR");
    @SuppressWarnings("FieldMayBeFinal")
<<<<<<< HEAD
    private static boolean DELETE_BLOBS = Boolean.getBoolean(S3BlobStore.class.getName() + ".deleteBlobs");
    @SuppressWarnings("FieldMayBeFinal")
    private static boolean DELETE_STASHES = Boolean.getBoolean(S3BlobStore.class.getName() + ".deleteStashes");
=======
    private static String REGION = System.getProperty(S3BlobStore.class.getName() + ".region");
>>>>>>> 333330c5

    @DataBoundConstructor
    public S3BlobStore() {}

    @Override
    public String getPrefix() {
        return PREFIX;
    }

    @Override
    public String getContainer() {
        return BLOB_CONTAINER;
    }

    @Override
    public boolean isDeleteBlobs() {
        return DELETE_BLOBS;
    }

    @Override
    public boolean isDeleteStashes() {
        return DELETE_STASHES;
    }

    @Override
    public BlobStoreContext getContext() throws IOException {
        LOGGER.log(Level.FINEST, "Building context");
        ProviderRegistry.registerProvider(AWSS3ProviderMetadata.builder().build());
        try {
            Properties props = new Properties();

            if(StringUtils.isNotBlank(REGION)) {
                props.setProperty(LocationConstants.PROPERTY_REGIONS, REGION);
            }

            return ContextBuilder.newBuilder("aws-s3").credentialsSupplier(getCredentialsSupplier())
                    .buildView(BlobStoreContext.class);
        } catch (NoSuchElementException x) {
            throw new IOException(x);
        }
    }

    static boolean BREAK_CREDS;

    private Supplier<Credentials> getCredentialsSupplier() throws IOException {
        // get user credentials from env vars, profiles,...
        AmazonS3ClientBuilder builder = AmazonS3ClientBuilder.standard();
        AWSCredentials awsCredentials = builder.getCredentials().getCredentials();
        if (awsCredentials == null) {
            throw new IOException("Unable to get credentials from environment");
        }

        // Assume we are using session credentials
        if(!(awsCredentials instanceof AWSSessionCredentials)){
            throw new IOException("No valid session credentials");
        }

        String sessionToken = ((AWSSessionCredentials) awsCredentials).getSessionToken();
        if (BREAK_CREDS) {
            sessionToken = "<broken>";
        }

        SessionCredentials sessionCredentials = SessionCredentials.builder()
                .accessKeyId(awsCredentials.getAWSAccessKeyId()) //
                .secretAccessKey(awsCredentials.getAWSSecretKey()) //
                .sessionToken(sessionToken) //
                .build();

        return () -> sessionCredentials;
    }

    @Nonnull
    @Override
    public URI toURI(@NonNull String container, @NonNull String key) {
        assert container != null;
        assert key != null;
        try {
            // TODO proper encoding
            return new URI(String.format("https://%s.s3.amazonaws.com/%s", container,
                    URLEncoder.encode(key, "UTF-8").replaceAll("%2F", "/").replaceAll("%3A", ":")));
        } catch (URISyntaxException | UnsupportedEncodingException e) {
            throw new RuntimeException(e);
        }
    }

    /**
     * @see <a href="https://docs.aws.amazon.com/AmazonS3/latest/dev/ShareObjectPreSignedURLJavaSDK.html">Generate a
     *      Pre-signed Object URL using AWS SDK for Java</a>
     */
    @Override
    public URL toExternalURL(@NonNull Blob blob, @NonNull HttpMethod httpMethod) throws IOException {
        assert blob != null;
        assert httpMethod != null;
        AmazonS3ClientBuilder builder = AmazonS3ClientBuilder.standard();
        Date expiration = new Date(System.currentTimeMillis() + TimeUnit.HOURS.toMillis(1));
        String container = blob.getMetadata().getContainer();
        String name = blob.getMetadata().getName();
        LOGGER.log(Level.FINE, "Generating presigned URL for {0} / {1} for method {2}",
                new Object[] { container, name, httpMethod });
        com.amazonaws.HttpMethod awsMethod;
        switch (httpMethod) {
        case PUT:
            awsMethod = com.amazonaws.HttpMethod.PUT;
            break;
        case GET:
            awsMethod = com.amazonaws.HttpMethod.GET;
            break;
        default:
            throw new IOException("HTTP Method " + httpMethod + " not supported for S3");
        }
        return builder.build().generatePresignedUrl(container, name, expiration, awsMethod);
    }

    @Extension
    public static final class DescriptorImpl extends BlobStoreProviderDescriptor {

        @Override
        public String getDisplayName() {
            return "Amazon S3";
        }

    }

}<|MERGE_RESOLUTION|>--- conflicted
+++ resolved
@@ -81,13 +81,11 @@
     @SuppressWarnings("FieldMayBeFinal")
     private static String PREFIX = System.getenv("S3_DIR");
     @SuppressWarnings("FieldMayBeFinal")
-<<<<<<< HEAD
+    private static String REGION = System.getProperty(S3BlobStore.class.getName() + ".region");
+    @SuppressWarnings("FieldMayBeFinal")
     private static boolean DELETE_BLOBS = Boolean.getBoolean(S3BlobStore.class.getName() + ".deleteBlobs");
     @SuppressWarnings("FieldMayBeFinal")
     private static boolean DELETE_STASHES = Boolean.getBoolean(S3BlobStore.class.getName() + ".deleteStashes");
-=======
-    private static String REGION = System.getProperty(S3BlobStore.class.getName() + ".region");
->>>>>>> 333330c5
 
     @DataBoundConstructor
     public S3BlobStore() {}
